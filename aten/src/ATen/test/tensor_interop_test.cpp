--- conflicted
+++ resolved
@@ -63,20 +63,14 @@
   auto at_tensor_b = at::ones({5, 5}, at::dtype(at::kFloat));
   auto at_tensor_c = at::ones({5, 5}, at::dtype(at::kFloat));
 
-  auto* c2_tensor_a = caffe2::BlobSetTensor(workspace.CreateBlob("a"), at_tensor_a.getIntrusivePtr());
-  auto* c2_tensor_b = caffe2::BlobSetTensor(workspace.CreateBlob("b"), at_tensor_b.getIntrusivePtr());
+  auto* c2_tensor_a = BlobSetTensor(workspace.CreateBlob("a"), at_tensor_a.getIntrusivePtr());
+  auto* c2_tensor_b = BlobSetTensor(workspace.CreateBlob("b"), at_tensor_b.getIntrusivePtr());
 
   // Test ShareData as well
   {
-<<<<<<< HEAD
-    caffe2::Tensor c2_tensor_from_aten(at_tensor_c.getIntrusivePtr());
-    caffe2::BlobSetTensor(workspace.CreateBlob("c"), c2_tensor_from_aten.Alias());
-
-=======
     auto c2_tensor_c = XBlobGetMutableTensor(workspace.CreateBlob("c"), {0}, at::kCPU);
     c2_tensor_c.ResizeLike(at_tensor_c.getIntrusivePtr());
     c2_tensor_c.ShareData(at_tensor_c.getIntrusivePtr());
->>>>>>> e58cc6ab
   }
 
   {
@@ -90,7 +84,7 @@
 
   workspace.RunNetOnce(net);
 
-  auto result = caffe2::XBlobGetMutableTensor(workspace.CreateBlob("d"), {5, 5}, at::kCPU);
+  auto result = XBlobGetMutableTensor(workspace.CreateBlob("d"), {5, 5}, at::kCPU);
 
   auto it = result.data<float>();
   for (int64_t i = 0; i < 25; i++) {
@@ -107,8 +101,8 @@
   auto at_tensor_a = at::ones({5, 5}, at::dtype(at::kFloat));
   auto at_tensor_b = at_tensor_a.view({5, 5});
 
-  auto* c2_tensor_a = caffe2::BlobSetTensor(workspace.CreateBlob("a"), at_tensor_a.getIntrusivePtr());
-  auto* c2_tensor_b = caffe2::BlobSetTensor(workspace.CreateBlob("b"), at_tensor_b.getIntrusivePtr());
+  auto* c2_tensor_a = BlobSetTensor(workspace.CreateBlob("a"), at_tensor_a.getIntrusivePtr());
+  auto* c2_tensor_b = BlobSetTensor(workspace.CreateBlob("b"), at_tensor_b.getIntrusivePtr());
 
   {
     auto op = net.add_op();
@@ -120,7 +114,7 @@
 
   workspace.RunNetOnce(net);
 
-  auto result = caffe2::XBlobGetMutableTensor(workspace.CreateBlob("c"), {5, 5}, at::kCPU);
+  auto result = XBlobGetMutableTensor(workspace.CreateBlob("c"), {5, 5}, at::kCPU);
   auto it = result.data<float>();
   for (int64_t i = 0; i < 25; i++) {
     ASSERT_EQ(it[i], 2.0);
@@ -134,7 +128,7 @@
   caffe2::NetDef net;
 
   auto at_tensor = at::ones({5, 5}, at::dtype(at::kFloat)).t();
-  auto* c2_tensor = caffe2::BlobSetTensor(workspace.CreateBlob("blob"), at_tensor.getIntrusivePtr());
+  auto* c2_tensor = BlobSetTensor(workspace.CreateBlob("blob"), at_tensor.getIntrusivePtr());
 
   {
     auto op = net.add_op();
