#pragma once

#include <ATen/core/Backend.h>
#include <ATen/core/DefaultTensorOptions.h>
#include <c10/Device.h>
#include <ATen/core/Layout.h>
#include <ATen/core/ScalarType.h>
#include <ATen/core/ScalarTypeUtils.h>

#include "c10/util/Optional.h"

#include <cstddef>
#include <iosfwd>
#include <utility>

namespace at {

// Forward declaration from OptionsGuard.h
//
// Hopefully the out-of-line function call is not costing us too much: all this
// function does is return a memory address, so it shouldn't be costing
// us too much optimizer juice.
CAFFE2_API const DefaultTensorOptions& getDefaultTensorOptions();

/// A class to encapsulate construction axes of an Tensor.  TensorOptions was
/// designed to support the Python style API for specifying construction options
/// on factory functions, e.g.,
///
///     torch.zeros(2, 3, dtype=torch.int32)
///
/// Because C++ doesn't natively support keyword arguments, there must be
/// another way of specifying keyword-like arguments.  TensorOptions is a
/// builder class which can be used to construct this "dictionary" of keyword
/// arguments: functions which support TensorOptions conventionally take this
/// argument optionally as their last argument.
///
/// WARNING: In PyTorch, there are `torch::` variants of factory functions,
/// e.g., torch::zeros for at::zeros.  These return Variables (while the
/// stock ATen functions return plain Tensors).  If you mix these functions
/// up, you WILL BE SAD.
///
/// Rather than use the constructor of this class directly, you should prefer to
/// use the constructor functions, and then chain setter methods on top of them.
///
///     at::device(at::kCUDA).dtype(kInt)
///     at::dtype(at::kInt)
///
/// Additionally, anywhere a TensorOptions is expected, you can directly
/// pass at::kCUDA / at::kInt, and it will implicitly convert to a TensorOptions.
///
/// Here are some recommended ways to create a 2x2 tensor of zeros
/// with certain properties.  These all *implicitly* make use of
/// TensorOptions, even if they don't mention the class explicitly:
///
///     at::zeros({2,2}, at::kCUDA);
///     at::zeros({2,2}, at::kLong);
///     at::zeros({2,2}, at::device(at::kCUDA).dtype(at::kLong()));
///     at::zeros({2,2}, at::device({at::kCUDA, 1})); // place on device 1
///     at::zeros({2,2}, at::requires_grad());
///
struct CAFFE2_API TensorOptions {
  TensorOptions()
    : requires_grad_(false)
    , is_variable_(false)
    , has_device_(false)
    , has_dtype_(false)
    , has_layout_(false)
    , has_requires_grad_(false)
    , has_is_variable_(false)
    {}

  /// Constructs a `TensorOptions` object with the given layout.
  /* implicit */ TensorOptions(Layout layout) : TensorOptions() {
    this->set_layout(layout);
  }

  /// Constructs a `TensorOptions` object with the given device.
  /* implicit */ TensorOptions(Device device) : TensorOptions() {
    this->set_device(device);
  }

  /// Constructs a `TensorOptions` object from a backend, forwarded to the
  /// `Device` constructor.
  /* implicit */ TensorOptions(Backend backend)
      : TensorOptions(Device(backendToDeviceType(backend))) {}

  /// Constructs a `TensorOptions` object from a device type, forwarded to the
  /// `Device` constructor.
  /* implicit */ TensorOptions(DeviceType device_type)
      : TensorOptions(Device(device_type)) {}

  /// Constructs a `TensorOptions` object with the given dtype.
  /* implicit */ TensorOptions(ScalarType dtype) : TensorOptions() {
    this->set_dtype(dtype);
  }

  /// True if all elements of the `TensorOptions` match that of the other.
  bool operator==(const TensorOptions& other) const noexcept {
    return
        has_dtype_ == other.has_dtype_ &&
        has_layout_ == other.has_layout_ &&
        has_device_ == other.has_device_ &&
        has_requires_grad_ == other.has_requires_grad_ &&
        has_is_variable_ == other.has_is_variable_ &&
        (!has_dtype_ || dtype_ == other.dtype_) &&
        (!has_layout_ || layout_ == other.layout_) &&
        (!has_device_ || device_ == other.device_) &&
        (!requires_grad_ || requires_grad_ == other.requires_grad_) &&
        (!is_variable_ || is_variable_ == other.is_variable_);
  }

  /// True if any of the elements of this `TensorOptions` do not match that of
  /// the other.
  bool operator!=(const TensorOptions& other) const noexcept {
    return !(*this == other);
  }

  /// Return a copy of `TensorOptions` with `device` set to the given one, or
  /// cleared if `device` is `nullopt`.
  C10_NODISCARD TensorOptions device(optional<Device> device) const noexcept {
    TensorOptions r = *this;
    r.set_device(device);
    return r;
  }

  /// Return a copy of `TensorOptions` with `device` set to the given one.
  /// (This overload ensures that variadic template c10::optional constructor
  /// for Device work correctly.)
  template<typename ... Args>
  C10_NODISCARD TensorOptions device(Args&&... args) const noexcept {
    return device(optional<Device>(c10::in_place, std::forward<Args>(args)...));
  }

  /// Return a copy of `TensorOptions`, but with device set to CUDA, and the
  /// device index set to the given one.
  ///
  /// TODO: This function encourages bad behavior (assuming CUDA is
  /// the only device that matters).  Get rid of it / rename it.
<<<<<<< HEAD
  C10_NODISCARD TensorOptions device_index(int16_t device_index) const noexcept {
    return device({Device::Type::CUDA, device_index});
=======
  C10_NODISCARD TensorOptions device_index(int32_t device_index) const noexcept {
    return device(Device::Type::CUDA, device_index);
>>>>>>> 88e888a6
  }

  /// Return a copy of `TensorOptions` with `dtype` set to the given one.
  C10_NODISCARD TensorOptions dtype(optional<ScalarType> dtype) const noexcept {
    TensorOptions r = *this;
    r.set_dtype(dtype);
    return r;
  }

  // Since dtype is taken...
  template <typename T>
  TensorOptions& dtype() {
    // TODO: Fix after @roy-li's fix
    dtype_ = CTypeToScalarType<T>::to();
    has_dtype_ = true;
    return *this;
  }

  /// Sets the layout of the `TensorOptions`.
  C10_NODISCARD TensorOptions layout(optional<Layout> layout) const noexcept {
    TensorOptions r = *this;
    r.set_layout(layout);
    return r;
  }

  /// Sets the `requires_grad` property of the `TensorOptions`.
  C10_NODISCARD TensorOptions requires_grad(optional<bool> requires_grad) const noexcept {
    TensorOptions r = *this;
    r.set_requires_grad(requires_grad);
    return r;
  }

  /// Sets the `is_variable` property on the `TensorOptions`.
  C10_NODISCARD TensorOptions is_variable(optional<bool> is_variable) const noexcept {
    TensorOptions r = *this;
    r.set_is_variable(is_variable);
    return r;
  }

  /// Returns the device of the `TensorOptions`.
  Device device() const noexcept {
    return has_device_ ? device_ : getDefaultTensorOptions().device();
  }

  /// Returns whether the device is specified.
  bool has_device() const noexcept {
    return has_device_;
  }

  /// Returns the device of the `TensorOptions`, or `c10::nullopt` if
  /// device is not specified.
  optional<Device> device_opt() const noexcept {
    return has_device_ ? c10::make_optional(device_) : c10::nullopt;
  }

  /// Returns the device index of the `TensorOptions`.
  int32_t device_index() const noexcept {
    return device().index();
  }

  /// Returns the dtype of the `TensorOptions`.
  ScalarType dtype() const noexcept {
    return has_dtype_ ? dtype_ : getDefaultTensorOptions().dtype();
  }

  /// Returns whether the dtype is specified.
  bool has_dtype() const noexcept {
    return has_dtype_;
  }

  /// Returns the dtype of the `TensorOptions`, or `c10::nullopt` if
  /// device is not specified.
  optional<ScalarType> dtype_opt() const noexcept {
    return has_dtype_ ? c10::make_optional(dtype_) : c10::nullopt;
  }

  /// Returns the layout of the `TensorOptions`.
  Layout layout() const noexcept {
    return has_layout_ ? layout_ : getDefaultTensorOptions().layout();
  }

  /// Returns whether the layout is specified.
  bool has_layout() const noexcept {
    return has_layout_;
  }

  /// Returns the layout of the `TensorOptions`, or `c10::nullopt` if
  /// layout is not specified.
  optional<Layout> layout_opt() const noexcept {
    return has_layout_ ? c10::make_optional(layout_) : c10::nullopt;
  }

  /// Returns the `requires_grad` property of the `TensorOptions`.
  bool requires_grad() const noexcept {
    return has_requires_grad_ ? requires_grad_ : getDefaultTensorOptions().requires_grad();
  }

  /// Returns whether the `requires_grad` is specified.
  bool has_requires_grad() const noexcept {
    return has_requires_grad_;
  }

  /// Returns the `requires_grad` property of the `TensorOptions`, or
  /// `c10::nullopt` if `requires_grad` is not specified.
  optional<bool> requires_grad_opt() const noexcept {
    return has_requires_grad_ ? c10::make_optional(requires_grad_)
                              : c10::nullopt;
  }

  /// Returns the `is_variable` property of the `TensorOptions`.
  bool is_variable() const noexcept {
    return has_is_variable_ ? is_variable_ : getDefaultTensorOptions().is_variable();
  }

  /// Returns whether the `is_variable` is specified.
  bool has_is_variable() const noexcept {
    return has_is_variable_;
  }

  /// Returns the `is_variable` property of the `TensorOptions`, or
  /// `c10::nullopt` if `is_variable` is not specified.
  optional<bool> is_variable_opt() const noexcept {
    return has_is_variable_ ? c10::make_optional(is_variable_) : c10::nullopt;
  }

  // Resolves the ATen backend specified by the current construction axes.
  Backend backend() const noexcept {
    Backend backend;
    if (device().type() == Device::Type::CPU) {
      backend = (layout() == kStrided) ? Backend::CPU : Backend::SparseCPU;
    } else {
      backend = (layout() == kStrided) ? Backend::CUDA : Backend::SparseCUDA;
    }
    return backend;
  }

 private:

  // These methods are currently private because I'm not sure if it's wise
  // to actually publish them.  They are methods because I need them in
  // the constructor and the functional API implementation.
  //
  // If you really, really need it, you can make these public, but check if you
  // couldn't just do what you need with the functional API.  Similarly, these
  // methods are not chainable, because if you wanted chaining, you probably
  // want to use the functional API instead.  (It's probably OK to make
  // these chainable, because these functions are all explicitly annotated
  // with a ref-qualifier, the trailing &, that makes them illegal to call
  // on temporaries.)

  /// Mutably set the device of `TensorOptions`.
  void set_device(optional<Device> device) & noexcept {
    if (device) {
      device_ = *device;
      has_device_ = true;
    } else {
      has_device_ = false;
    }
  }

  /// Mutably set the dtype of `TensorOptions`.
  void set_dtype(optional<ScalarType> dtype) & noexcept {
    if (dtype) {
      dtype_ = *dtype;
      has_dtype_ = true;
    } else {
      has_dtype_ = false;
    }
  }

  /// Mutably set the layout of `TensorOptions`.
  void set_layout(optional<Layout> layout) & noexcept {
    if (layout) {
      layout_ = *layout;
      has_layout_ = true;
    } else {
      has_layout_ = false;
    }
  }

  /// Mutably set the `requires_grad` property of `TensorOptions`.
  void set_requires_grad(optional<bool> requires_grad) & noexcept {
    if (requires_grad) {
      requires_grad_ = *requires_grad;
      has_requires_grad_ = true;
    } else {
      has_requires_grad_ = false;
    }
  }

  /// Mutably set the `is_variable` property of `TensorOptions`.
  void set_is_variable(optional<bool> is_variable) & noexcept {
    if (is_variable) {
      is_variable_ = *is_variable;
      has_is_variable_ = true;
    } else {
      has_is_variable_ = false;
    }
  }

  // WARNING: If you edit TensorOptions to add more options, you
  // must adjust the implementation of Tensor::options

  // NB: We didn't use c10::optional here, because then we can't pack
  // the has_***_ boolean fields.

  Device     device_  = at::kCPU; // 64-bit (TODO: this should be 32-bit)

  // Bitmask required here to get this to fit inside 32 bits (or even 64 bits,
  // for that matter)

  ScalarType dtype_   = at::kFloat;  // 8-bit
  Layout     layout_  = at::kStrided; // 8-bit

  bool requires_grad_     : 1;
  bool is_variable_       : 1;

  bool has_device_        : 1;
  bool has_dtype_         : 1;
  bool has_layout_        : 1;
  bool has_requires_grad_ : 1;
  bool has_is_variable_   : 1;
};

// We should aspire to fit in one machine-size word; but a size greater than two
// words is too much.  (We are doing terribly on 32-bit archs, where we require
// three machine size words to store tensor options.  Eek!)
static_assert( sizeof(TensorOptions) <= sizeof(int64_t) * 2,
               "TensorOptions must fit in 128-bits" );

/// Convenience function that returns a `TensorOptions` object with the `dtype`
/// set to the given one.
inline TensorOptions dtype(ScalarType dtype) {
  return TensorOptions().dtype(dtype);
}

/// Convenience function that returns a `TensorOptions` object with the `layout`
/// set to the given one.
inline TensorOptions layout(Layout layout) {
  return TensorOptions().layout(layout);
}

/// Convenience function that returns a `TensorOptions` object with the `device`
/// set to the given one.
inline TensorOptions device(Device device) {
  return TensorOptions().device(std::move(device));
}

/// Convenience function that returns a `TensorOptions` object with the
/// `device` set to CUDA and the `device_index` set to the given one.
inline TensorOptions device_index(int16_t device_index) {
  return TensorOptions().device_index(device_index);
}

/// Convenience function that returns a `TensorOptions` object with the
/// `requires_grad` set to the given one.
inline TensorOptions requires_grad(bool requires_grad = true) {
  return TensorOptions().requires_grad(requires_grad);
}

std::ostream& operator<<(
    std::ostream& stream,
    const TensorOptions& options);


DefaultTensorOptions& DefaultTensorOptions::merge(const TensorOptions& options) {
  if (options.dtype_opt().has_value()) {
    dtype_ = options.dtype();
  }
  if (options.device_opt().has_value()) {
    device_ = options.device();
  }
  if (options.layout_opt().has_value()) {
    layout_ = options.layout();
  }
  if (options.requires_grad_opt().has_value()) {
    requires_grad_ = options.requires_grad();
  }
  if (options.is_variable_opt().has_value()) {
    is_variable_ = options.is_variable();
  }
  return *this;
}

template <typename T>
inline TensorOptions dtype() {
  // TODO: Fix after @roy-li's fix
  return dtype(CTypeToScalarType<T>::to());
}

} // namespace at<|MERGE_RESOLUTION|>--- conflicted
+++ resolved
@@ -136,13 +136,8 @@
   ///
   /// TODO: This function encourages bad behavior (assuming CUDA is
   /// the only device that matters).  Get rid of it / rename it.
-<<<<<<< HEAD
   C10_NODISCARD TensorOptions device_index(int16_t device_index) const noexcept {
-    return device({Device::Type::CUDA, device_index});
-=======
-  C10_NODISCARD TensorOptions device_index(int32_t device_index) const noexcept {
     return device(Device::Type::CUDA, device_index);
->>>>>>> 88e888a6
   }
 
   /// Return a copy of `TensorOptions` with `dtype` set to the given one.
