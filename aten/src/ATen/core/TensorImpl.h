#pragma once

#include <atomic>
#include <memory>

#include <ATen/core/Backend.h>
#include <ATen/core/LegacyTypeDispatch.h>
#include <ATen/core/Storage.h>
#include <ATen/core/TensorOptions.h>
#include <ATen/core/TensorTypeId.h>
#include <ATen/core/TensorTypeIdRegistration.h>
#include <ATen/core/context_base.h>
#include "c10/util/Optional.h"

#include "c10/util/Flags.h"

#include "caffe2/core/allocator.h"
#include "caffe2/core/common.h"
#include "caffe2/core/logging.h"

// A global boolean variable to control whether we free memory when a Tensor
// is shrinked to a smaller size. As a result, a Tensor is always going to
// keep the memory allocated for its maximum capacity reshaped to so far.
//
// This parameter is respected "upper-case" methods which call Resize()
// (e.g., CopyFrom, ResizeLike); it is NOT respected by Tensor::resize_
// or ShrinkTo, both of which guarantee to never to free memory.
C10_DECLARE_bool(caffe2_keep_on_shrink);

// Since we can have high variance in blob memory allocated across different
// inputs in the same run, we will shrink the blob only if the memory gain
// is larger than this flag in bytes.  This only applies to functions which
// respect caffe2_keep_on_shrink.
C10_DECLARE_int64(caffe2_max_keep_on_shrink_memory);

namespace caffe2 {

// Defined by protobuf
class DeviceOption;

}

namespace at {
class Scalar;
struct Type;
struct Storage;
class Tensor;

/**
 * A utility function to convert vector<int> to vector<int64_t>.
 */
inline std::vector<int64_t> ToVectorint64_t(ArrayRef<int> src) {
  return std::vector<int64_t>(src.begin(), src.end());
}

/**
 * Return product of all dimensions starting from k
 */
inline int64_t size_from_dim_(int k, IntList dims) {
  int64_t r = 1;
  for (size_t i = k; i < dims.size(); ++i) {
    r *= dims[i];
  }
  return r;
}

// Product of all dims up to k (not including dims[k])
inline int64_t size_to_dim_(int k, IntList dims) {
  AT_ASSERT((unsigned)k <= dims.size());
  int64_t r = 1;
  for (int i = 0; i < k; ++i) {
    r *= dims[i];
  }
  return r;
}

// Product of all dims between k and l (not including dims[k] and dims[l])
inline int64_t size_between_dim_(int k, int l, IntList dims) {
  AT_ASSERT((unsigned)l < dims.size());
  int64_t r = 1;
  if (k < l) {
    for (int i = k + 1; i < l; ++i) {
      r *= dims[i];
    }
  } else {
    for (int i = l + 1; i < k; ++i) {
      r *= dims[i];
    }
  }
  return r;
}

// Wrap around axis_index if it is negative, s.t., -1 is the last dim
inline int canonical_axis_index_(int axis_index, int ndims) {
  AT_ASSERT(axis_index >= -ndims);
  AT_ASSERT(axis_index < ndims);
  if (axis_index < 0) {
    return axis_index + ndims;
  }
  return axis_index;
}

using PlacementDtor = void (*)(void*, size_t);

/*
 * A Context that will call extra placement deleter during
 * deconstruction.
 *
 * Accept a already constructed DataPtr and store it as member
 * during destruction, we'll call extra deleter on the underlying
 * data pointer before the DataPtr is destructed.
 * `data_ptr_` owns the memory.
 */
struct CAFFE2_API PlacementDeleteContext {
  at::DataPtr data_ptr_;
  PlacementDtor placement_dtor_;
  size_t size_;
  PlacementDeleteContext(
      at::DataPtr&& data_ptr,
      PlacementDtor placement_dtor,
      size_t size)
      : data_ptr_(std::move(data_ptr)),
        placement_dtor_(placement_dtor),
        size_(size) {}
  static at::DataPtr makeDataPtr(
      at::DataPtr&& data_ptr,
      PlacementDtor placement_dtor,
      size_t size,
      at::Device device);
  ~PlacementDeleteContext() {
    placement_dtor_(data_ptr_.get(), size_);
    // original memory will be freed when data_ptr_ is destructed
  }
};

namespace detail {
  // This is intended to be a centralized location by which we can determine
  // what an appropriate TensorTypeId for a tensor is.
  //
  // This takes a TensorOptions, rather than just a DeviceType and Layout, because
  // we reserve the right to change dispatch based on *any* aspect of
  // TensorOptions.  WARNING: If you do this, you need to fix the calls
  // to computeTensorTypeId in caffe2/tensor.h
  inline TensorTypeId computeTensorTypeId(TensorOptions options) {
    switch (options.layout()) {
      case Layout::Strided:
        switch (options.device().type()) {
          case DeviceType::CPU:
            return CPUTensorId();
          case DeviceType::CUDA:
            return CUDATensorId();
          case DeviceType::MKLDNN:
            return MKLDNNTensorId();
          case DeviceType::OPENGL:
            return OpenGLTensorId();
          case DeviceType::OPENCL:
            return OpenCLTensorId();
          case DeviceType::IDEEP:
            return IDEEPTensorId();
          case DeviceType::HIP:
            return HIPTensorId();
          default:
            AT_ERROR("Unsupported device type for dense layout: ", options.device().type());
        }
      case Layout::Sparse:
        switch (options.device().type()) {
          case DeviceType::CPU:
            return SparseCPUTensorId();
          case DeviceType::CUDA:
            return SparseCUDATensorId();
          default:
            AT_ERROR("Unsupported device type for sparse layout: ", options.device().type());
        }
      default:
        AT_ERROR("Unsupported layout: ", options.layout());
    }
    AT_ASSERT(0);
  }
} // namespace detail

/**
 * The low-level representation of a tensor, which contains a pointer
 * to a storage (which contains the actual data) and metadata (e.g., sizes and
 * strides) describing this particular view of the data as a tensor.
 *
 * Some basic characteristics about our in-memory representation of
 * tensors:
 *
 *  - It contains a pointer to a storage struct (Storage/StorageImpl)
 *    which contains the pointer to the actual data and records the
 *    data type and device of the view.  This allows multiple tensors
 *    to alias the same underlying data, which allows to efficiently
 *    implement differing *views* on a tensor.
 *
 *  - The tensor struct itself records view-specific metadata about
 *    the tensor, e.g., sizes, strides and offset into storage.
 *    Each view of a storage can have a different size or offset.
 *
 *  - This class is intrusively refcounted.  It is refcounted so that
 *    we can support prompt deallocation of large tensors; it is
 *    intrusively refcounted so that we can still perform reference
 *    counted operations on raw pointers, which is often more convenient
 *    when passing tensors across language boundaries.
 *
 *  - For backwards-compatibility reasons, a tensor may be in an
 *    uninitialized state.  A tensor may be uninitialized in the following
 *    two ways:
 *
 *      - A tensor may be DTYPE UNINITIALIZED.  A tensor of this
 *        form has an uninitialized dtype.  This situation most
 *        frequently arises when a user writes Tensor x(CPU).  The dtype and
 *        is subsequently initialized when mutable_data<T>() is
 *        invoked for the first time.
 *
 *      - A tensor may be STORAGE UNINITIALIZED.  A tensor of this form
 *        has non-zero size, but has a storage with a null data pointer.
 *        This situation most frequently arises when a user calls
 *        Resize() or FreeMemory().  This is because Caffe2 historically
 *        does lazy allocation: allocation of data doesn't occur until
 *        mutable_data<T>() is invoked.  A tensor with zero size is
 *        always storage initialized, because no allocation is necessary
 *        in this case.
 *
 *    All combinations of these two uninitialized states are possible.
 *    Consider the following transcript in idiomatic Caffe2 API:
 *
 *      Tensor x(CPU); // x is storage-initialized, dtype-UNINITIALIZED
 *      x.Resize(4); // x is storage-UNINITIALIZED, dtype-UNINITIALIZED
 *      x.mutable_data<float>(); // x is storage-initialized, dtype-initialized
 *      x.FreeMemory(); // x is storage-UNINITIALIZED, dtype-initialized.
 *
 *    All other fields on tensor are always initialized.  In particular,
 *    size is always valid. (Historically, a tensor declared as Tensor x(CPU)
 *    also had uninitialized size, encoded as numel == -1, but we have now
 *    decided to default to zero size, resulting in numel == 0).
 *
 *    Uninitialized storages MUST be uniquely owned, to keep our model
 *    simple.  Thus, we will reject operations which could cause an
 *    uninitialized storage to become shared (or a shared storage to
 *    become uninitialized, e.g., from FreeMemory).
 *
 *    In practice, tensors which are storage-UNINITIALIZED and
 *    dtype-UNINITIALIZED are *extremely* ephemeral: essentially,
 *    after you do a Resize(), you basically always call mutable_data()
 *    immediately afterwards.  Most functions are not designed to
 *    work if given a storage-UNINITIALIZED, dtype-UNINITIALIZED tensor.
 *
 *    We intend to eliminate all uninitialized states, so that every
 *    tensor is fully initialized in all fields.  Please do not write new code
 *    that depends on these uninitialized states.
 */
struct CAFFE2_API TensorImpl : public c10::intrusive_ptr_target {
  TensorImpl() = delete;
  TensorImpl(TensorTypeId type_id, const caffe2::TypeMeta& data_type, Allocator *allocator, bool is_variable);
  TensorImpl(Storage&& storage, TensorTypeId type_id, bool is_variable);

 private:
  TensorImpl(Storage&& storage, TensorTypeId type_id, const caffe2::TypeMeta& data_type, bool is_variable);

 public:
  TensorImpl(const TensorImpl&) = default;
  TensorImpl& operator=(const TensorImpl&) = default;
  TensorImpl(TensorImpl&&) = default;
  TensorImpl& operator=(TensorImpl&&) = default;

  virtual void release_resources() override;

  // TODO: Ideally, type_id() would be the *only* key we need to consult
  // to do a dispatch, instead of having to grovel through three different
  // variables.  Here's what's standing in the way:
  //
  //  - To eliminate ScalarType, we have to allocate a TensorTypeId for
  //    each ScalarType+Backend combination, and then set it appropriately
  //    when we initially allocate a TensorImpl.
  //
  //  - To eliminate is_variable, we have to allocate two classes of
  //    TensorTypeId: ones that are variables, and ones that are not.
  //    We may not want to eliminate this in the short term, because
  //    hard-coding variable status into type_id() makes it more difficult
  //    to do the "thread-local no_grad" trick (where we process Variables
  //    "as if" they were non-Variables by setting a thread local variable.)
  //
  Type & type() const {
    // NB: It's valid to use getTypeRaw here, because the TensorImpl
    // could not have been created without initializing the Type first.
    // TODO: This is not actually true via the Caffe2 codepath!  Make
    // it so.
    return *globalLegacyTypeDispatch().getTypeRaw(tensorTypeIdToBackend(type_id()), dataTypeToScalarType(dtype().id()), is_variable());
  }

  TensorTypeId type_id() const { return type_id_; }
  virtual IntList sizes() const;
  virtual IntList strides() const;
  virtual int64_t dim() const;
  virtual const Storage& storage() const;
  friend struct Type;

  /**
   * The number of elements in a tensor.
   *
   * WARNING: Previously, if you were using the Caffe2 API, you could
   * test numel() == -1 to see if a tensor was uninitialized.  This
   * is no longer true; numel always accurately reports the product
   * of sizes of a tensor.
   */
  virtual int64_t numel() const {
#ifdef DEBUG
    AT_ASSERT(compute_numel() == numel_);
#endif
    return numel_;
  }

  virtual bool is_contiguous() const {
#ifdef DEBUG
    AT_ASSERT(compute_contiguous() == is_contiguous_);
#endif
    return is_contiguous_;
  }

  // this is called by the generated wrapper code when there are conditions
  // when this output tensor should be zero dimensional. e.g. when all inputs
  // to a function 'add' were zero dimensional, then condition_when_zero_dim == true.
  // we also prevent this from getting marked as a zero dim tensor if it is not
  // the right shape afterall.
  virtual TensorImpl* maybe_zero_dim(bool condition_when_zero_dim);

  // True if a tensor was auto-wrapped from a C++ or Python number.
  // Wrapped numbers do not participate in the result type computation for
  // mixed-type operations if there are any Tensors that are not wrapped
  // numbers. Otherwise, they behave like their non-wrapped equivalents.
  // See [Result type computation] in TensorIterator.h.
  bool is_wrapped_number() const {
    AT_ASSERT(!is_variable());
    return is_wrapped_number_;
  }
  void set_wrapped_number(bool value) {
    AT_ASSERT(!is_variable());
    AT_ASSERT(dim() == 0);
    is_wrapped_number_ = value;
  }

  // ~~~~~ Autograd API ~~~~~
  // Some methods below are defined in TensorImpl.cpp because Tensor is an
  // incomplete type.

  virtual void set_requires_grad(bool requires_grad) {
    AT_ERROR("set_requires_grad is not implemented for Tensor");
  }
  virtual bool requires_grad() const {
    AT_ERROR("requires_grad is not implemented for Tensor");
  }

  virtual Tensor& grad();
  virtual const Tensor& grad() const;

  template <typename T>
  inline T * data() const {
    AT_ASSERT(!is_variable());
    AT_ASSERTM(
        storage_initialized(),
        "The tensor has a non-zero number of elements, but its data is not allocated yet. "
        "Caffe2 uses a lazy allocation, so you will need to call "
        "mutable_data() or raw_mutable_data() to actually allocate memory.");
    AT_ASSERTM(
        storage_.IsType<T>(),
        "Tensor type mismatch, caller expects elements to be ",
        caffe2::TypeMeta::TypeName<T>(),
        ", while tensor contains ",
        data_type_.name(),
        ". ");
    // We managed the type check ourselves
    return storage_.unsafe_data<T>() + storage_offset_;
  }

  inline void* data() const {
    AT_ASSERT(!is_variable());
    AT_ASSERT(storage_initialized());
    AT_ASSERT(dtype_initialized());
    return static_cast<void*>(
        static_cast<char*>(storage_.data()) +
        data_type_.itemsize() * storage_offset_);
  }

  template <typename T>
  inline T * unsafe_data() const {
    AT_ASSERT(!is_variable());
    return storage_.unsafe_data<T>() + storage_offset_;
  }

  const caffe2::TypeMeta& dtype() const {
    return data_type_;
  }
  size_t itemsize() const {
    AT_ASSERT(dtype_initialized());
    return data_type_.itemsize();
  }

  virtual int64_t storage_offset() const {
    return storage_offset_;
  }

  // represents that numel() == 0.
  inline bool is_empty() const {
    return numel() == 0;
  }

  virtual void resize_dim(int64_t ndim) {
    // NB: This is *truly* a resize; calling code (e.g., squeeze)
    // assumes that old values are preserved
    auto old_dim = sizes_.size();
    sizes_.resize(ndim);
    auto new_strides = c10::guts::make_unique<int64_t[]>(ndim);
    for (size_t i = 0; i < std::min(old_dim, static_cast<size_t>(ndim)); i++) {
      new_strides[i] = strides_[i];
    }
    for (size_t i = old_dim; i < static_cast<size_t>(ndim); i++) {
      // If ndim < old_dim, this loop never executes
      new_strides[i] = 0;
    }
    strides_ = std::move(new_strides);
    refresh_numel();
    refresh_contiguous();
  }

  virtual void set_size(int64_t dim, int64_t new_size) {
    sizes_.at(dim) = new_size;
    refresh_numel();
    refresh_contiguous();
  }

  virtual void set_stride(int64_t dim, int64_t new_stride) {
    AT_ASSERTM(strides_, "Caffe2 tensors don't have meaningful strides and "
                         "cannot be used in PyTorch");
    strides_[dim] = new_stride;
    refresh_numel();
    refresh_contiguous();
  }

  virtual void set_storage_offset(int64_t storage_offset) {
    storage_offset_ = storage_offset;
    refresh_numel();
    refresh_contiguous();
  }

  // WARNING: This function does not check if the requested
  // sizes/strides are in bounds for the storage that is allocated;
  // this is the responsibility of the caller
  void set_sizes_and_strides(at::IntList new_size, at::IntList new_stride) {
    AT_ASSERT(!is_variable());
    AT_CHECK(
        new_size.size() == new_stride.size(),
        "dimensionality of sizes (",
        new_size.size(),
        ") must match dimensionality of strides (",
        new_stride.size(),
        ")");
    auto old_dim = sizes_.size();
    sizes_ = new_size.vec();
    if (old_dim != sizes_.size()) {
      strides_.reset(new int64_t[sizes_.size()]);
    }
    for (size_t i = 0; i < sizes_.size(); i++) {
      strides_[i] = new_stride[i];
    }
    refresh_numel();
    refresh_contiguous();
  }

  virtual int64_t size(int64_t d) const;
  virtual int64_t stride(int64_t d) const;

  bool is_variable() const { return is_variable_; };

 private:
  int64_t compute_numel() const {
    int64_t n = 1;
    for (auto s : sizes()) {
      n *= s;
    }
    return n;
  }
  bool compute_contiguous() const;

 protected:
  void refresh_numel() {
    AT_ASSERT(!is_variable());
    numel_ = compute_numel();
  }
  void refresh_contiguous() {
    AT_ASSERT(!is_variable());
    is_contiguous_ = compute_contiguous();
  }

 public:

  at::DeviceType device_type() const {
    AT_ASSERT(!is_variable());
    return storage_.device_type();
  }

  at::Device GetDevice() const {
    return storage_.device();
  }

  /**
   * @brief Copies the data from a source tensor, with a contex provided to
   * carry out the underlying memcpy operation.  This method respects
   * caffe2_keep_on_shrink.
   *
   * After CopyFrom, this function guarantees that the destination tensor will
   * have the same initialization state and dtype as src.  This function
   * preserves the DeviceType of the source tensor (so, e.g., if you allocate
   * a tensor on CPU and then CopyFrom a CUDA tensor, that will to a
   * CUDA-to-CPU transfer).
   */
  void CopyFrom(const TensorImpl& src, at::BaseContext* context = nullptr) {
    AT_ASSERT(!is_variable());
    AT_ASSERTM(
        src.is_contiguous(),
        "Right now only copy of contiguous source Tensor is supported.");

    if ((void*)&src == (void*)this) {
      return;
    }

    // Test if we need to allocate a new storage
    // Uninitialized storages are guaranteed to be uniquely owned,
    // so we don't need to swap in this case.
    if (storage_initialized()) {
      // If the dtype changed, we need to reallocate;
      // If the src storage is uninitialized, we need to reallocate
      // to preserve the unique storage invariant.
      if (data_type_ != src.dtype() || !src.storage_initialized()) {
        // NB: copy preserves device_type
        // This storage will get initialized by the mutable_data call below.
        storage_ = at::Storage(device_type(), src.dtype());
      }
    }
    data_type_ = src.dtype();
    Resize(src.sizes());

    if (src.storage_initialized() && numel() > 0) {

      // Only do an actual data copy if we actually have an initialized storage
      // to copy from (NB: we have !storage_initialized() at this point if
      // data_type_ != src.dtype() but src.storage_initialized(), since
      // we're waiting for the raw_mutable_data call to actually initialize
      // the storage)

      if (data_type_.copy()) {
        AT_ASSERTM(
            device_type() == ::at::DeviceType::CPU,
            "In CopyFrom source and dest tensors must both be CPU for meta copy, "
            "but dest tensor was ", device_type());
        AT_ASSERTM(
            src.device_type() == ::at::DeviceType::CPU,
            "In CopyFrom source and dest tensors must both be CPU for meta copy, "
            "but src tensor was ", src.device_type());
        data_type_.copy()(src.data(), raw_mutable_data(data_type_), numel());
      } else {
        // We'll need to use a non-CPU context to perform the copy if
        // one of the context is not CPU since only non-CPU context
        // knows how to copy between CPU and that context
        if (src.device_type() != ::at::DeviceType::CPU || device_type() == ::at::DeviceType::CPU) {
          if (!context) {
            CreateContext(src.GetDevice())
                ->CopyBytesToDevice(
                    numel() * itemsize(),
                    src.data(),
                    raw_mutable_data(data_type_),
                    device_type());
          } else {
            AT_ASSERTM(
                context->device_type() == src.device_type(),
                "Type for provided context does not match the type of source");
            context->CopyBytesToDevice(
                numel() * itemsize(), src.data(), raw_mutable_data(data_type_), device_type());
          }
        } else {
          // In case source context is CPU, and target context is non-CPU
          // We'll have to create a Context from target and perform the
          // copy using that context
          CreateContext(GetDevice())
              ->CopyBytesFromCPU(
                  numel() * itemsize(),
                  src.data(),
                  raw_mutable_data(data_type_));
        }
      }
    }
  }

  /**
   * @brief Extends the outer-most dimension of this tensor by num elements,
   * preserving the existing data.
   *
   * The underlying data may be reallocated in order to accommodate the new
   * elements, in which case this tensors' capacity is grown at a factor of
   * growthPct. This ensures that Extend runs on an amortized O(1) time
   * complexity.
   */
  void Extend(int64_t num, float growthPct, at::BaseContext* context) {
    AT_ASSERT(sizes_.size() >= 1u);
    AT_ASSERTM(num >= 0, "`num` must be non-negative for Extend");
    AT_ASSERTM(
        is_contiguous_,
        "Right now Extend is only supported for contiguous Tensor.");
    auto newDims = sizes_;
    newDims[0] += num;
    if (!storage_.data()) {
      Resize(newDims);
      return;
    }
    auto newNumel = std::accumulate(
        newDims.begin(),
        newDims.end(),
        static_cast<int64_t>(1),
        std::multiplies<int64_t>());
    if (newNumel * storage_.itemsize() <= storage_.capacity()) {
      sizes_ = newDims;
      numel_ = newNumel;
      return;
    }
    auto newCapacity = sizes_;
    newCapacity[0] = std::max<size_t>(
        newDims[0], std::ceil(sizes_[0] * (growthPct + 100) / 100));
    auto oldData = std::move(storage_.data_ptr());
    auto oldSize = numel_;
    auto oldDims = sizes_;
    Resize(newCapacity);
    auto* newData = raw_mutable_data(data_type_);
    AT_ASSERTM(
        context != nullptr, "Context must be provided to Extend the tensor");
    context->CopyItemsSameDevice(
        data_type_, oldSize, oldData.get(), newData);
    reserved_ = true;
    sizes_ = newDims;
    numel_ = newNumel;
  }

  /**
   * @brief Reserve space for the underlying tensor.
   *
   * This must be called after Resize(), since we only specify the first
   * dimension This does not copy over the old data to the newly allocated space
   */
  template <class T>
  void ReserveSpace(const T& outer_dim) {
    AT_ASSERTM(
        is_contiguous_,
        "Right now ReserveSpace is only supported for contiguous Tensor.");
    AT_ASSERTM(
        storage_.unique(), "Can't call ReserveSpace on shared storage.");
    auto newCapacity = sizes_;
    newCapacity[0] = outer_dim;
    auto newNumel = std::accumulate(
        newCapacity.begin(),
        newCapacity.end(),
        static_cast<int64_t>(1),
        std::multiplies<int64_t>());
    if (newNumel * storage_.itemsize() <= storage_.capacity()) {
      return;
    }
    // Old data is discarded
    storage_.data_ptr().clear();
    auto oldSize = numel_;
    auto oldDims = sizes_;
    Resize(newCapacity);
    // Allocate new memory but don't copy over the data
    raw_mutable_data(data_type_);
    sizes_ = oldDims;
    numel_ = oldSize;
    reserved_ = true;
  }

  /**
   * @brief Resizes a tensor.
   *
   * Resize takes in a vector of ints specifying the dimensions of the tensor.
   * You can pass in an empty vector to specify that it is a scalar (i.e.
   * containing one single item).
   *
   * The underlying storage may be deleted after calling Resize: if the new
   * shape leads to a different number of items in the tensor, the old memory
   * is deleted and new memory will be allocated next time you call
   * mutable_data(). However, if the shape is different but the total number of
   * items is the same, the underlying storage is kept.
   *
   * This method respects caffe2_keep_on_shrink.  Consult the internal logic
   * of this method to see exactly under what circumstances this flag matters.
   */
  template <typename... Ts>
  void Resize(Ts... dim_source) {
    bool size_changed = SetDims(dim_source...);
    if (size_changed) {
      // If needed, we will free the data. the next mutable_data() call
      // will create the data storage.
      bool reset_tensor = false;
      if (reserved_) {
        // If tensor is reserved then don't claim its memeory unless capacity()
        // is smaller than new size
        reset_tensor = storage_.capacity() < (storage_offset_ + numel_) * storage_.itemsize();
      } else {
        reset_tensor = storage_.capacity() <
                (storage_offset_ + numel_) * storage_.itemsize() ||
            !c10::FLAGS_caffe2_keep_on_shrink ||
            storage_.capacity() -
                    (storage_offset_ + numel_) * storage_.itemsize() >
                static_cast<size_t>(
                    c10::FLAGS_caffe2_max_keep_on_shrink_memory);
      }

      if (reset_tensor && storage_initialized()) {
        FreeMemory();
      }
    }
  }

  /**
   * Resizes the tensor without touching underlying storage.
   * This requires the total size of the tensor to remains constant.
   */
  inline void Reshape(const std::vector<int64_t>& dims) {
    AT_ASSERTM(
        is_contiguous_,
        "Right now Reshape is only supported for contiguous Tensor.");
    int64_t new_size = 1;
    for (auto d : dims) {
      AT_ASSERT(d >= 0);
      new_size *= d;
    }
    AT_ASSERTM(
        new_size == numel_,
        "New size and old size are not equal. You cannot use Reshape, "
        "but should use Resize."
        // TODO(jiayq): remove the following warning after pending diffs
        // stabilize.
        " The old caffe2 mixes Reshape and Resize but this behavior has "
        "been changed. If you find this error, most likely you will need "
        "to change corresponding code from Reshape to Resize.");
    sizes_ = dims;
    update_to_contiguous_strides();
  }

  /**
   * Release whatever memory the tensor was holding but keep size and type
   * information. Subsequent call to mutable_data will trigger new memory
   * allocation.
   */
  inline void FreeMemory() {
    // We'll detach from the old Storage and create a new one
    storage_ = at::Storage(storage_.device(), data_type_);
    storage_offset_ = 0;
  }

  /**
   * @brief Shares the data with another tensor.
   *
   * To share data between two tensors, the sizes of the two tensors must be
   * equal already. The reason we do not implicitly do a Resize to make the two
   * tensors have the same shape is that we want to allow tensors of different
   * shapes but the same number of items to still be able to share data. This
   * allows one to e.g. have a n-dimensional Tensor and a flattened version
   * sharing the same underlying storage.
   *
   * The source tensor should already have its data allocated.
   */
  void ShareData(const TensorImpl& src) {
    // Right now, we are assuming the device_type are the same, since it is
    // inherently the same in the non-templatized code. We should probably add
    // an assert here which might affect perf a little bit.
    AT_ASSERTM(
        src.numel_ == numel_,
        "Size mismatch - did you call reshape before sharing the data?");
    // It is possible that the source tensor hasn't called mutable_data() yet,
    // in which case ShareData() doesn't make much sense since we don't really
    // know what to share yet.
    AT_ASSERTM(
        src.storage_initialized(),
        "Source tensor has no content and has size > 0");
    // Finally, do sharing.
    /* Since we create new Storage whenever we need to change data_type/capacity
     * this still keeps the original semantics
     */
    storage_ = src.storage();
    data_type_ = src.dtype();
    storage_offset_ = src.storage_offset();
  }

  void ShareExternalPointer(
      at::DataPtr&& data_ptr,
      const caffe2::TypeMeta& data_type,
      size_t capacity) {
    AT_ASSERTM(
        data_type.id() != caffe2::TypeIdentifier::uninitialized(),
        "To share with a raw external pointer you need to pass in an "
        "initialized data_type(TypeMeta).");
    if (!capacity) {
      capacity = numel_ * data_type.itemsize();
    }
    if (storage_.unique()) {
      storage_.UniqueStorageShareExternalPointer(
          std::move(data_ptr), data_type, capacity);
      data_type_ = data_type;
      storage_offset_ = 0;
    } else {
      int64_t numel = capacity / data_type.itemsize();
      // Create a new Storage
      storage_ = at::Storage(data_type, numel, std::move(data_ptr), nullptr, true);
      data_type_ = data_type;
      storage_offset_ = 0;
    }
  }

  /**
   * Returns a mutable raw pointer of the underlying storage. Since we will need
   * to know the type of the data for allocation, a TypeMeta object is passed in
   * to specify the necessary information. This is conceptually equivalent of
   * calling mutable_data<T>() where the TypeMeta parameter meta is derived from
   * the type T. This function differs from mutable_data<T>() in the sense that
   * the type T can be specified during runtime via the TypeMeta object.
   *
   * If the existing data does not match the desired type, it will be deleted
   * and a new storage will be created.
   */
  inline void* raw_mutable_data(const caffe2::TypeMeta& meta) {
    // For 0-size tensors it's fine to return any pointer (including nullptr)
    if (data_type_ == meta && storage_initialized()) {
      return static_cast<void*>(static_cast<char*>(storage_.data()) + storage_offset_ * meta.itemsize());
    } else {
<<<<<<< HEAD
      bool had_special_dtor = data_type_.dtor() != nullptr;
=======
      AT_ASSERTM(
          numel_ >= 0,
          "Tensor is not initialized. You probably need to call Resize() "
          "before calling mutable_data()");
      bool had_special_dtor = data_type_.placementDelete() != nullptr;
>>>>>>> dc07102b
      storage_offset_ = 0;
      if (storage_.unique()) {
        storage_.set_dtype(meta);
      } else {
        if (data_type_ != meta) {
          storage_ = at::Storage(storage_.device(), meta);
        }
      }
      data_type_ = meta;

      // We can reuse the existing buffer if the current data does not have
      // a special destructor and the new data doesn't have a special
      // constructor.
      if (numel_ == 0 ||
          (meta.placementNew() == nullptr && !had_special_dtor &&
           storage_.numel() >= numel_)) {
        AT_ASSERT(storage_offset_ == 0); // because we just reallocated
        return storage_.data();
      }
      const at::Allocator* allocator = storage_.allocator();
      // TODO: Get rid of StaticContext
      AT_ASSERTM(
          allocator == nullptr,
          "Allocator in storage_ is not used within Caffe2 functions. \
           we are using global function to get the allocator based on device \
           type.");
      allocator = caffe2::GetAllocator(storage_.device_type());
      if (meta.placementNew()) {
        // For types that need placement new, we will call it, as well as
        // making sure that when the data is freed, it calls the right
        // destruction procedure.
        auto size = numel_;
        auto dtor = data_type_.placementDelete();
        auto data_ptr = allocator->allocate(numel_ * storage_.itemsize());
        storage_.set_data_ptr(PlacementDeleteContext::makeDataPtr(
            std::move(data_ptr), dtor, size, storage_.device()));
        data_type_.placementNew()(storage_.data(), numel_);
      } else {
        // For fundamental type, new and delete is easier.
        storage_.set_data_ptr(
            allocator->allocate(numel_ * storage_.itemsize()));
      }
      storage_.set_numel(numel_);
      AT_ASSERT(storage_offset_ == 0); // because we just reallocated
      return storage_.data();
    }
  }

  /**
   * Returns a typed pointer of the underlying storage.
   *
   * For fundamental types, we reuse possible existing storage if there
   * is sufficient capacity.
   */
  template <typename T>
  inline T* mutable_data() {
    if (storage_initialized() && storage_.IsType<T>()) {
      return static_cast<T*>(storage_.data()) + storage_offset_;
    }
    // Check it here statically - otherwise TypeMeta would throw the runtime
    // error in attempt to invoke TypeMeta::ctor()
    static_assert(
        std::is_default_constructible<T>::value,
        "Tensor can't hold non-default-constructible types");
    return static_cast<T*>(raw_mutable_data(caffe2::TypeMeta::Make<T>()));
  }

  bool storage_initialized() const noexcept {
    return storage_.data() || numel_ == 0;
  }

  bool dtype_initialized() const noexcept {
    return data_type_ != caffe2::TypeMeta();
  }

 private:
  template <
      typename T,
      typename = typename std::enable_if<std::is_integral<T>::value>::type>
  bool SetDimsTemplate(at::ArrayRef<T> src) {
    auto old_numel = numel_;
    sizes_.resize(src.size());
    int64_t new_numel = 1;
    for (size_t i = 0; i < src.size(); ++i) {
      new_numel *= src[i];
      sizes_[i] = src[i];
    }
    update_to_contiguous_strides();
    numel_ = new_numel;
    return numel_ != old_numel;
  }

  bool SetDims(at::ArrayRef<int64_t> s) {
    return SetDimsTemplate(s);
  }

  bool SetDims(at::ArrayRef<int> s) {
    return SetDimsTemplate(s);
  }

  bool SetDims(at::ArrayRef<size_t> s) {
    return SetDimsTemplate(s);
  }

  bool SetDims() {
    return SetDims(at::IntList{});
  }

  bool SetDims(const int64_t d0) {
    return SetDims(at::IntList{d0});
  }

  bool SetDims(const int64_t d0, const int64_t d1) {
    return SetDims(at::IntList{d0, d1});
  }

  bool SetDims(const int64_t d0, const int64_t d1, const int64_t d2) {
    return SetDims(at::IntList{d0, d1, d2});
  }

  bool SetDims(const int64_t d0, const int64_t d1, const int64_t d2, const int64_t d3) {
    return SetDims(at::IntList{d0, d1, d2, d3});
  }

  inline void update_to_contiguous_strides() {
    strides_ = c10::guts::make_unique<int64_t[]>(sizes_.size());
    if (dim() > 0) {
      int last_idx = dim() - 1;
      strides_[last_idx] = 1;
      for (auto i = last_idx - 1; i >= 0; --i) {
        strides_[i] = strides_[i + 1] * std::max<int64_t>(sizes_[i + 1], 1);
      }
    }
    is_contiguous_ = true;
  }

public:
  at::Storage storage_; // TODO: Fix visibility on me

protected:
  std::vector<int64_t> sizes_;
  std::unique_ptr<int64_t[]> strides_; // this saves two words

  int64_t storage_offset_ = 0;
  // If sizes and strides are empty, the numel is 1!!  However, most of the
  // time, we will immediately set sizes to {0} and reset numel to 0.
  // (Can't do that in the default initializers, because there's no way to
  // spell "allocate a one-element array" for strides_).
  int64_t numel_ = 1;

  // INVARIANT: When storage is non-null, this type meta must
  // agree with the type meta in storage
  caffe2::TypeMeta data_type_;

  // You get to have eight byte-size fields here, before you
  // should pack this into a bitfield.
  TensorTypeId type_id_;
  bool is_contiguous_ = true;
  bool is_variable_ = false;
  bool is_wrapped_number_ = false;
  // we decide to keep reserved_ and it will
  // live in Tensor after the split
  // The logic is that if Extend() or ReserveSpace() were ever called,
  // then subsequent Resize()s will not free up Storage.
  bool reserved_ = false;

};
} // namespace at<|MERGE_RESOLUTION|>--- conflicted
+++ resolved
@@ -828,15 +828,7 @@
     if (data_type_ == meta && storage_initialized()) {
       return static_cast<void*>(static_cast<char*>(storage_.data()) + storage_offset_ * meta.itemsize());
     } else {
-<<<<<<< HEAD
-      bool had_special_dtor = data_type_.dtor() != nullptr;
-=======
-      AT_ASSERTM(
-          numel_ >= 0,
-          "Tensor is not initialized. You probably need to call Resize() "
-          "before calling mutable_data()");
       bool had_special_dtor = data_type_.placementDelete() != nullptr;
->>>>>>> dc07102b
       storage_offset_ = 0;
       if (storage_.unique()) {
         storage_.set_dtype(meta);
