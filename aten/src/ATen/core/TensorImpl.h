--- conflicted
+++ resolved
@@ -340,13 +340,8 @@
   template <typename T>
   inline T * data() const {
     AT_ASSERT(!is_variable());
-<<<<<<< HEAD
-    AT_ENFORCE_WITH_CALLER(
+    AT_ASSERTM(
         storage_initialized(),
-=======
-    AT_ASSERTM(
-        storage_.data() || numel_ == 0,
->>>>>>> 058c1284
         "The tensor has a non-zero number of elements, but its data is not allocated yet. "
         "Caffe2 uses a lazy allocation, so you will need to call "
         "mutable_data() or raw_mutable_data() to actually allocate memory.");
@@ -363,12 +358,8 @@
 
   inline void* data() const {
     AT_ASSERT(!is_variable());
-<<<<<<< HEAD
-    AT_ENFORCE_WITH_CALLER(storage_initialized());
-    AT_ENFORCE_WITH_CALLER(dtype_initialized());
-=======
-    AT_ASSERT(storage_.data() || numel_ == 0);
->>>>>>> 058c1284
+    AT_ASSERT(storage_initialized());
+    AT_ASSERT(dtype_initialized());
     return static_cast<void*>(
         static_cast<char*>(storage_.data()) +
         data_type_.itemsize() * storage_offset_);
@@ -384,7 +375,7 @@
     return data_type_;
   }
   size_t itemsize() const {
-    AT_ENFORCE_WITH_CALLER(dtype_initialized());
+    AT_ASSERT(dtype_initialized());
     return data_type_.itemsize();
   }
 
@@ -508,14 +499,13 @@
    */
   void CopyFrom(const TensorImpl& src, at::BaseContext* context = nullptr) {
     AT_ASSERT(!is_variable());
-    CAFFE_ENFORCE_WITH_CALLER(
+    AT_ASSERTM(
         src.is_contiguous(),
         "Right now only copy of contiguous source Tensor is supported.");
 
     if ((void*)&src == (void*)this) {
       return;
     }
-<<<<<<< HEAD
 
     // Test if we need to allocate a new storage
     // Uninitialized storages are guaranteed to be uniquely owned,
@@ -528,23 +518,6 @@
         // NB: copy preserves device_type
         storage_ = at::Storage(device_type(), src.dtype());
       }
-=======
-    if (data_type_ != src.dtype()) {
-      AT_ASSERTM(
-          src.is_contiguous(),
-          "Right now only copy of contiguous source Tensor is supported.");
-      storage_ = at::Storage(GetDevice(), src.dtype());
-      data_type_ = src.dtype();
-    }
-    if (src.numel() == -1) {
-      sizes_.clear();
-      numel_ = -1;
-      strides_.reset();
-      is_contiguous_ = true;
-      storage_ = at::Storage(GetDevice(), caffe2::TypeMeta());
-      data_type_ = caffe2::TypeMeta();
-      return;
->>>>>>> 058c1284
     }
     data_type_ = src.dtype();
     Resize(src.sizes());
@@ -560,14 +533,9 @@
       if (data_type_.copy()) {
         AT_ASSERTM(
             device_type() == ::at::DeviceType::CPU,
-<<<<<<< HEAD
             "In CopyFrom source and dest tensors must both be CPU for meta copy, "
             "but dest tensor was ", device_type());
-        AT_ENFORCE(
-=======
-            "In CopyFrom source and dest tensors must both be CPU for meta copy");
         AT_ASSERTM(
->>>>>>> 058c1284
             src.device_type() == ::at::DeviceType::CPU,
             "In CopyFrom source and dest tensors must both be CPU for meta copy, "
             "but src tensor was ", src.device_type());
@@ -664,14 +632,8 @@
     AT_ASSERTM(
         is_contiguous_,
         "Right now ReserveSpace is only supported for contiguous Tensor.");
-<<<<<<< HEAD
-    AT_ENFORCE(
+    AT_ASSERTM(
         storage_.unique(), "Can't call ReserveSpace on shared storage.");
-=======
-    AT_ASSERTM(
-        numel_ != -1, "size should be initialized before calling ReserveSpace");
-    AT_ASSERTM(storage_.unique(), "Can't call ReserveSpace on shared storage.");
->>>>>>> 058c1284
     auto newCapacity = sizes_;
     newCapacity[0] = outer_dim;
     auto newNumel = std::accumulate(
@@ -789,20 +751,15 @@
   void ShareData(const TensorImpl& src) {
     // Right now, we are assuming the device_type are the same, since it is
     // inherently the same in the non-templatized code. We should probably add
-    // an ENFORCE here which might affect perf a little bit.
+    // an assert here which might affect perf a little bit.
     AT_ASSERTM(
         src.numel_ == numel_,
         "Size mismatch - did you call reshape before sharing the data?");
     // It is possible that the source tensor hasn't called mutable_data() yet,
     // in which case ShareData() doesn't make much sense since we don't really
     // know what to share yet.
-<<<<<<< HEAD
-    AT_ENFORCE_WITH_CALLER(
+    AT_ASSERTM(
         src.storage_initialized(),
-=======
-    AT_ASSERTM(
-        src.storage_.data() || src.numel_ == 0,
->>>>>>> 058c1284
         "Source tensor has no content and has size > 0");
     // Finally, do sharing.
     /* Since we create new Storage whenever we need to change data_type/capacity
@@ -825,12 +782,6 @@
       capacity = numel_ * data_type.itemsize();
     }
     if (storage_.unique()) {
-<<<<<<< HEAD
-=======
-      AT_ASSERTM(
-          numel_ >= 0,
-          "To share data with a raw pointer, you need to set shape first.");
->>>>>>> 058c1284
       storage_.UniqueStorageShareExternalPointer(
           std::move(data_ptr), data_type, capacity);
       data_type_ = data_type;
@@ -860,13 +811,6 @@
     if (data_type_ == meta && storage_initialized()) {
       return static_cast<void*>(static_cast<char*>(storage_.data()) + storage_offset_ * meta.itemsize());
     } else {
-<<<<<<< HEAD
-=======
-      AT_ASSERTM(
-          numel_ >= 0,
-          "Tensor is not initialized. You probably need to call Resize() "
-          "before calling mutable_data()");
->>>>>>> 058c1284
       bool had_special_dtor = data_type_.dtor() != nullptr;
       storage_offset_ = 0;
       if (storage_.unique()) {
