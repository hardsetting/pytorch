--- conflicted
+++ resolved
@@ -38,12 +38,7 @@
 class Scalar;
 struct Type;
 struct Storage;
-<<<<<<< HEAD
-struct Tensor;
-=======
 class Tensor;
-} // namespace at
->>>>>>> 588cd588
 
 /**
  * A utility function to convert vector<int> to vector<int64_t>.
