from __future__ import absolute_import
from __future__ import division
from __future__ import print_function
from __future__ import unicode_literals

from caffe2.python import brew, core
from caffe2.python.model_helper import ModelHelper
from hypothesis import given
import caffe2.python.hypothesis_test_util as hu
import caffe2.python.serialized_test.serialized_test_util as serial
import numpy as np
import os
import unittest
<<<<<<< HEAD
from functools import partial


def _layer_norm_ref(axis, epsilon, X):
    left = int(np.prod(X.shape[:axis]))
    reshaped = np.reshape(X, [left, -1])
    mean = np.mean(reshaped, axis=1).reshape([left, 1])
    stdev = np.sqrt(
        np.mean(np.square(reshaped), axis=1).reshape([left, 1]) -
        np.power(mean, 2) + epsilon
    )
    norm = (reshaped - mean) / (stdev)
    norm = np.reshape(norm, X.shape)
    mean = np.reshape(mean, X.shape[:axis] + (1,))
    stdev = np.reshape(stdev, X.shape[:axis] + (1,))
    return [norm, mean, stdev]


def _layer_norm_grad_ref(axis, gout_full, norm, mean_full, stdev_full, X_full):
    left = int(np.prod(X_full.shape[:axis]))
    right = int(np.prod(X_full.shape[axis:]))
    X = np.reshape(X_full, [left, right])
    stdev = np.reshape(stdev_full, [left, 1])
    mean = np.reshape(mean_full, [left, 1])
    gout = np.reshape(gout_full, [left, right])
    dstdev_end = (-1.0) / np.power(stdev, 2.0) \
            * np.sum((X - mean) * gout, axis=1).reshape([left, 1])
    dmean_end = np.sum(-1.0 / stdev * gout, axis=1).reshape([left, 1])
    dx_end = 1.0 / stdev * gout

    # stdev block
    dmean_stdev = -1.0 * mean / stdev * dstdev_end
    dx_stdev = X / (right * stdev) * dstdev_end

    # mean block
    dmean = dmean_end + dmean_stdev
    dxmean = (1.0 / right) * dmean

    # final outputs
    dx = dx_end + dx_stdev + dxmean
    dx = dx.reshape(X_full.shape)

    return [dx]
=======
import torch
>>>>>>> 6f8dc961


class TestLayerNormOp(serial.SerializedTestCase):
    @serial.given(X=hu.tensors(n=1), **hu.gcs)
    def test_layer_norm_grad_op(self, X, gc, dc):
        X = X[0]
        if len(X.shape) == 1:
            X = np.expand_dims(X, axis=0)
        axis = np.random.randint(0, len(X.shape))
        epsilon = 1e-4
        op = core.CreateOperator(
            "LayerNormGradient",
            ["gout", "out", "mean", "stdev", "in"],
            ["gin"],
            axis=axis,
            epsilon=epsilon,
        )

        norm, mean, stdev = _layer_norm_ref(axis, epsilon, X)
        gout = norm

        self.assertReferenceChecks(
            device_option=gc,
            op=op,
            inputs=[gout, norm, mean, stdev, X],
            reference=partial(_layer_norm_grad_ref, axis)
        )
        self.assertDeviceChecks(
            device_options=dc,
            op=op,
            inputs=[gout, norm, mean, stdev, X],
            outputs_to_check=[0],
        )

    @given(X=hu.tensors(n=1), **hu.gcs)
    def test_layer_norm_op(self, X, gc, dc):
        X = X[0]
        if len(X.shape) == 1:
            X = np.expand_dims(X, axis=0)
        axis = np.random.randint(0, len(X.shape))
        epsilon = 1e-4
        op = core.CreateOperator(
            "LayerNorm",
            ["input"],
            ["output", "mean", "stdev"],
            axis=axis,
            epsilon=epsilon,
        )

        self.assertReferenceChecks(
            device_option=gc,
            op=op,
            inputs=[X],
            reference=partial(_layer_norm_ref, axis, epsilon)
        )
        self.assertDeviceChecks(
            device_options=dc,
            op=op,
            inputs=[X],
            outputs_to_check=[0, 1, 2],
        )

    @given(X=hu.tensors(n=1), **hu.gcs)
    def test_layer_norm_brew_wrapper(self, X, gc, dc):
        X = X[0]
        if len(X.shape) == 1:
            X = np.expand_dims(X, axis=0)
        axis = np.random.randint(0, len(X.shape))
        scale_dim = [1] * np.ndim(X)
        scale_dim[axis] = X.shape[axis]

        self.ws.create_blob('input').feed(X)

        model = ModelHelper(name='test_layer_norm_brew_wrapper')
        brew.layer_norm(
            model,
            'input',
            'output',
            dim_in=X.shape[axis],
            axis=axis,
            epsilon=1e-4,
        )

        self.ws.create_net(model.param_init_net).run()
        self.ws.create_net(model.net).run()<|MERGE_RESOLUTION|>--- conflicted
+++ resolved
@@ -11,8 +11,8 @@
 import numpy as np
 import os
 import unittest
-<<<<<<< HEAD
 from functools import partial
+import torch
 
 
 def _layer_norm_ref(axis, epsilon, X):
@@ -55,9 +55,6 @@
     dx = dx.reshape(X_full.shape)
 
     return [dx]
-=======
-import torch
->>>>>>> 6f8dc961
 
 
 class TestLayerNormOp(serial.SerializedTestCase):
